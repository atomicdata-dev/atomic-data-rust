--- conflicted
+++ resolved
@@ -21,10 +21,7 @@
     query_index::{
         atom_to_indexable_atoms, check_if_atom_matches_watched_query_filters, query_indexed,
         update_indexed_member, watch_collection, IndexAtom, QueryFilter, END_CHAR,
-<<<<<<< HEAD
-=======
     },
->>>>>>> 2d729919
 };
 
 mod migrations;
@@ -115,11 +112,7 @@
     #[instrument(skip(self))]
     fn set_propvals(&self, subject: &str, propvals: &PropVals) -> AtomicResult<()> {
         let resource_bin = bincode::serialize(propvals)?;
-<<<<<<< HEAD
-        self.resources.insert(&subject.as_bytes(), resource_bin)?;
-=======
         self.resources.insert(subject.as_bytes(), resource_bin)?;
->>>>>>> 2d729919
         Ok(())
     }
 
@@ -129,11 +122,7 @@
     fn get_propvals(&self, subject: &str) -> AtomicResult<PropVals> {
         let propval_maybe = self
             .resources
-<<<<<<< HEAD
-            .get(&subject.as_bytes())
-=======
             .get(subject.as_bytes())
->>>>>>> 2d729919
             .map_err(|e| format!("Can't open {} from store: {}", subject, e))?;
         match propval_maybe.as_ref() {
             Some(binpropval) => {
@@ -486,19 +475,14 @@
             .expect("No self URL set, is required in DB");
         for item in self.resources.into_iter() {
             let (subject, resource_bin) = item.expect(DB_CORRUPT_MSG);
-<<<<<<< HEAD
-            let subject:String = String::from_utf8_lossy(&subject).to_string();
-=======
             let subject: String = String::from_utf8_lossy(&subject).to_string();
->>>>>>> 2d729919
             if !include_external && !subject.starts_with(&self_url) {
                 continue;
-            } else {
-                let propvals: PropVals = bincode::deserialize(&resource_bin)
-                    .unwrap_or_else(|e| panic!("{}. {}", corrupt_db_message(&subject), e));
-                let resource = Resource::from_propvals(propvals, subject);
-                resources.push(resource);
-            }
+            }
+            let propvals: PropVals = bincode::deserialize(&resource_bin)
+                .unwrap_or_else(|e| panic!("{}. {}", corrupt_db_message(&subject), e));
+            let resource = Resource::from_propvals(propvals, subject);
+            resources.push(resource);
         }
         resources
     }
